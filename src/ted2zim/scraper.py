import concurrent.futures
import datetime
import json
import locale
import pathlib
import shutil
import tempfile
import time
import urllib.parse

import dateutil.parser
import jinja2
import yt_dlp
from bs4 import BeautifulSoup
from kiwixstorage import KiwixStorage
from pif import get_public_ip
from slugify import slugify
from zimscraperlib.download import BestMp4, BestWebm, YoutubeDownloader, save_large_file
from zimscraperlib.i18n import _, get_language_details, setlocale
from zimscraperlib.image.optimization import optimize_image
from zimscraperlib.image.presets import WebpMedium
from zimscraperlib.image.transformation import resize_image
from zimscraperlib.inputs import compute_descriptions
from zimscraperlib.video.presets import VideoMp4Low, VideoWebmLow
from zimscraperlib.zim import make_zim_file
from zimscraperlib.zim.metadata import (
    validate_description,
    validate_language,
    validate_longdescription,
    validate_tags,
    validate_title,
)

from ted2zim.constants import (
    ALL,
    BASE_URL,
    MATCHING,
    NONE,
    ROOT_DIR,
    SCRAPER,
    SEARCH_URL,
    TEDLANGS,
    get_logger,
)
from ted2zim.processing import post_process_video
from ted2zim.utils import WebVTT, get_main_title, request_url, update_subtitles_list

logger = get_logger()


class Ted2Zim:
    def __init__(
        self,
        topics,
        debug,
        name,
        video_format,
        low_quality,
        output_dir,
        no_zim,
        fname,
        languages,
        locale_name,
        title,
        description,
        long_description,
        creator,
        publisher,
        tags,
        keep_build_dir,
        autoplay,
        use_any_optimized_version,
        s3_url_with_credentials,
        playlist,
        subtitles_enough,
        subtitles_setting,
        tmp_dir,
        threads,
        disable_metadata_checks,
    ):
        # video-encoding info
        self.video_format = video_format
        self.low_quality = low_quality

        # zim params
        self.fname = fname
        self.languages = (
            [] if languages is None else [lang.strip() for lang in languages.split(",")]
        )

        def get_iso_639_3_language(lang: str) -> str | None:
            """Helper function to safely get ISO-639-3 code from input language"""
            lang_info = get_language_details(lang, failsafe=True)
            if lang_info:
                return lang_info["iso-639-3"]
            else:
                logger.warning(
                    f"Failed to get iso-639-3 language info for {lang}. "
                    "This value will be missing in ZIM Language metadata."
                )
                return None

        def sort_languages_hack(languages: set[str]) -> list[str]:
            """This is a temporary hack to sort languages by importance in the ZIM

            For now, if eng is among the list, we assume it is the most important
            language. Otherwise list is kept as-is
            """
            return sorted(languages, key=lambda x: -1 if x == "eng" else 0)

<<<<<<< HEAD
        if not self.languages:
            self.zim_languages = "eng"
        else:
            languages_set = {
                lang
                for lang in [get_iso_639_3_language(lang) for lang in self.languages]
                if lang
            }
            if not languages_set:
                self.zim_languages = "eng"
            else:
                self.zim_languages = ",".join(sort_languages_hack(languages_set))
=======
        self.zim_languages = ",".join(
            sort_languages_hack(
                {
                    lang
                    for lang in [
                        get_iso_639_3_language(lang) for lang in self.languages
                    ]
                    if lang
                }
            )
        )

        if not self.zim_languages:
            self.zim_languages = "eng"

>>>>>>> de6ad9ee
        self.tags = [] if tags is None else [tag.strip() for tag in tags.split(",")]
        self.tags = [*self.tags, "_category:ted", "ted", "_videos:yes"]
        self.title = title
        self.description = description
        self.long_description = long_description
        self.creator = creator
        self.publisher = publisher
        self.name = name
        self.disable_metadata_checks = disable_metadata_checks

        if not self.disable_metadata_checks:
            # Validate ZIM metadata early so that we do not waste time doing operations
            # for a scraper which will fail anyway in the end
            validate_language("Language", self.zim_languages)
            validate_tags("Tags", self.tags)
            if self.title:
                validate_title("Title", self.title)
            if self.description:
                validate_description("Description", self.description)
            if self.long_description:
                validate_longdescription("LongDescription", self.long_description)

        # directory setup
        self.output_dir = pathlib.Path(output_dir).expanduser().resolve()
        if tmp_dir:
            pathlib.Path(tmp_dir).mkdir(parents=True, exist_ok=True)
        self.build_dir = pathlib.Path(tempfile.mkdtemp(dir=tmp_dir))

        # scraper options
        self.topics = [] if not topics else topics.split(",")
        self.autoplay = autoplay
        self.playlist = playlist
        self.subtitles_enough = subtitles_enough
        self.subtitles_setting = (
            subtitles_setting
            if subtitles_setting in (ALL, MATCHING, NONE)
            else self.to_ted_langcodes(
                [lang.strip() for lang in subtitles_setting.split(",")]
            )
        )
        self.threads = threads
        self.yt_downloader = None

        # optimization cache
        self.s3_url_with_credentials = s3_url_with_credentials
        self.use_any_optimized_version = use_any_optimized_version
        self.s3_storage = None
        self.video_quality = "low" if self.low_quality else "high"

        # debug/developer options
        self.no_zim = no_zim
        self.keep_build_dir = keep_build_dir
        self.debug = debug

        # class members
        self.videos = []
        self.playlist_title = None
        self.playlist_description = None
        self.source_languages = (
            [] if not self.languages else self.to_ted_langcodes(self.languages)
        )
        self.already_visited = set()

        # set and record locale for translations
        locale_details = get_language_details(locale_name)
        if locale_details["querytype"] != "locale":
            locale_name = locale_details["iso-639-1"]
        try:
            self.locale = setlocale(ROOT_DIR, locale_name)
        except locale.Error:
            logger.error(
                f"No locale for {locale_name}. Use --locale to specify it. "
                "defaulting to en_US"
            )
            self.locale = setlocale(ROOT_DIR, "en")
        # locale's language code
        self.locale_name = self.to_ted_langcodes(locale_name)

    @property
    def templates_dir(self):
        return ROOT_DIR.joinpath("templates")

    @property
    def videos_dir(self):
        return self.build_dir.joinpath("videos")

    @property
    def ted_videos_json(self):
        return self.build_dir.joinpath("ted_videos.json")

    @property
    def ted_topics_json(self):
        return self.build_dir.joinpath("ted_topics.json")

    @property
    def talks_base_url(self):
        return BASE_URL + "talks/"

    @property
    def playlists_base_url(self):
        return BASE_URL + "playlists"

    def append_part1_or_part3(self, lang_code_list, lang_info):
        """Fills missing ISO languages codes for all in list

        lang_code_list: list og lang codes
        lang_info: see zimscraperlib.i18n"""

        # ignore extra language mappings if supplied query was an iso-639-1 code
        if "part1" in lang_info["iso_types"]:
            lang_code_list.append(lang_info["iso-639-1"])

        # supplied query was not iso-639-1
        elif lang_info["iso-639-1"]:
            lang_code_list.append(lang_info["iso-639-1"])
            # check for extra language codes to include
            if lang_info["iso-639-1"] in TEDLANGS["mappings"]:
                for code in TEDLANGS["mappings"][lang_info["iso-639-1"]]:
                    lang_code_list.append(code)
        elif lang_info["iso-639-3"]:
            lang_code_list.append(lang_info["iso-639-3"])
        else:
            supplied_lang = lang_info["query"]
            logger.error(f"Language {supplied_lang} is not supported by TED")

    def to_ted_langcodes(self, languages):
        """Converts languages queries into TED language codes

        Examples:
            ["English", "fr", "hin"] => ["en", "fr", "hi"]
            ["chi", "fake"] => ["zh", "zh-cn", "zh-tw"]
        """

        lang_code_list = []
        for lang in languages:
            lang_info = get_language_details(lang, failsafe=True)
            if lang_info:
                if lang_info["querytype"] == "purecode":
                    self.append_part1_or_part3(lang_code_list, lang_info)
                elif lang_info["querytype"] == "locale":
                    query = lang_info["query"].replace("_", "-")
                    if query in TEDLANGS["locales"]:
                        lang_code_list.append(query)
                    else:
                        self.append_part1_or_part3(lang_code_list, lang_info)
                else:
                    self.append_part1_or_part3(lang_code_list, lang_info)
        return list(set(lang_code_list))

    def extract_videos_from_playlist(self, playlist):
        """extracts metadata for all videos in the given playlist

        calls extract_video_info on all links to get this data
        """

        playlist_url = f"{self.playlists_base_url}/{playlist}"
        logger.debug(f"extract_videos_from_playlist: {playlist_url}")
        soup = BeautifulSoup(request_url(playlist_url).text, features="html.parser")
        video_elements = soup.find_all("a", attrs={"class": "group"})
        self.playlist_title = soup.find("h1").string  # pyright: ignore
        self.playlist_description = soup.find(
            "p", attrs={"class": "text-base"}
        ).string  # pyright: ignore

        for element in video_elements:
            relative_path = element.get("href")
            url = urllib.parse.urljoin(self.talks_base_url, relative_path)
            json_data = self.extract_info_from_video_page(url)

            if json_data is not None and self.update_videos_list_from_info(json_data):
                lang_code = json_data["language"]
                if self.source_languages:
                    # Determine the next languages to fetch from source_languages
                    other_languages = []
                    for language_code in self.source_languages:
                        # Do not include the language that was just scraped
                        if language_code == lang_code:
                            continue
                        other_languages.append(language_code)
                else:
                    # No languages were specified. We use the the languages returned
                    # from the json_data of this video to generate other language urls.
                    other_languages = []
                    for language in json_data["playerData"]["languages"]:
                        # Do not include the language of the video that
                        # was just scraped
                        if language["languageCode"] == lang_code:
                            continue
                        other_languages.append(language["languageCode"])

                if not other_languages:
                    # No need to generate urls for other languages as the list
                    # is empty
                    self.already_visited.add(urllib.parse.urlparse(url).path)
                    continue

                other_lang_urls = self.generate_urls_for_other_languages(
                    url, other_languages
                )

                logger.debug(
                    f"Searching info for the video in other {len(other_lang_urls)} "
                    "language(s)"
                )
                for lang_url in other_lang_urls:
                    data = self.extract_info_from_video_page(lang_url)
                    if data is not None:
                        self.update_videos_list_from_info(data)

                self.already_visited.add(urllib.parse.urlparse(url).path)
            logger.debug(f"Seen {relative_path}")
        logger.debug(f"Total videos found on playlist: {len(video_elements)}")
        if not video_elements:
            raise ValueError("Wrong playlist ID supplied. No videos found")

    def generate_search_results(self, topic):
        """generates a search results and returns the total number of videos scraped"""

        total_videos_scraped = 0
        page = 0
        while True:
            result = self.query_search_engine(topic, page)
            result_json = result.json()
            (
                nb_videos_extracted,
                nb_videos_on_page,
            ) = self.extract_videos_in_search_results(result_json)
            if nb_videos_on_page == 0:
                break
            total_videos_scraped += nb_videos_extracted
            page += 1
        return total_videos_scraped

    def query_search_engine(self, topic, page):
        logger.debug(f"Fetching page {page} of topic {topic}")
        data = [
            {
                "indexName": "relevance",
                "params": {
                    "attributeForDistinct": "objectID",
                    "distinct": 1,
                    "facetFilters": [[f"tags:{topic}"]],
                    "facets": ["subtitle_languages", "tags"],
                    "highlightPostTag": "__/ais-highlight__",
                    "highlightPreTag": "__ais-highlight__",
                    "hitsPerPage": 24,
                    "maxValuesPerFacet": 500,
                    "page": page,
                    "query": "",
                    "tagFilters": "",
                },
            },
        ]
        return request_url(SEARCH_URL, data)

    def extract_videos_from_topics(self, topic):
        """extracts metadata for required number of videos on different topics"""

        logger.debug(f"Fetching video links for topic: {topic}")
        total_videos_scraped = self.generate_search_results(topic)
        logger.info(f"Total video links found in {topic}: {total_videos_scraped}")
        if total_videos_scraped == 0:
            return False
        return True

    def update_zim_metadata(self):
        if self.playlist:
            if not self.title:
                self.title = self.playlist_title.strip()  # pyright: ignore
            default_description = self.playlist_description.strip()  # pyright: ignore
        elif len(self.topics) > 1:
            if not self.title:
                self.title = "TED Collection"
            default_description = "A selection of TED videos from several topics"
        else:
            topic_str = self.topics[0].replace("+", " ")
            if not self.title:
                self.title = f"{topic_str.capitalize()} from TED"
            default_description = f"A selection of {topic_str} videos from TED"

        # update description and long_description if not already set by user input,
        # based on default_description potentially retrieved from playlist / topics
        # compute_descriptions always returns valid description and long description
        # when based on default_description
        self.description, self.long_description = compute_descriptions(
            default_description=default_description,
            user_description=self.description,
            user_long_description=self.long_description,
        )

    def get_display_name(self, lang_code, lang_name):
        """Display name for language"""

        lang_info = get_language_details(lang_code, failsafe=True)
        if lang_code != "en" and lang_info:
            return lang_info["native"] + " - " + lang_name
        return lang_name

    def get_subtitle_dict(self, lang):
        """dict of language name and code from a larger dict lang

        Example:
        {
            'languageCode': 'en',
            'languageName': 'English'
        }
        """

        return {
            "languageName": self.get_display_name(
                lang["languageCode"], lang["languageName"]
            ),
            "languageCode": lang["languageCode"],
        }

    def generate_subtitle_list(self, video_id, langs, page_lang, audio_lang):
        """List of all subtitle languages with link to their pages"""

        subtitles = []
        if self.subtitles_setting == ALL or (
            not self.source_languages and self.topics and self.subtitles_setting != NONE
        ):
            subtitles = [self.get_subtitle_dict(lang) for lang in langs]
        elif self.subtitles_setting == MATCHING or (
            self.subtitles_enough
            and self.subtitles_setting == NONE
            and page_lang != audio_lang
        ):
            subtitles = [
                self.get_subtitle_dict(lang)
                for lang in langs
                if lang["languageCode"] == page_lang
            ]
        elif self.subtitles_setting and self.subtitles_setting != NONE:
            if not self.subtitles_enough and self.topics:
                subtitles = [
                    self.get_subtitle_dict(lang)
                    for lang in langs
                    if lang["languageCode"] in self.subtitles_setting
                ]
            else:
                subtitles = [
                    self.get_subtitle_dict(lang)
                    for lang in langs
                    if lang["languageCode"] in self.subtitles_setting
                    or lang["languageCode"] in self.source_languages
                ]

        return update_subtitles_list(video_id, subtitles)

    def generate_urls_for_other_languages(self, url, languages):
        """Possible URLs for other requested languages based on a video url"""

        urls = []
        page_lang, query = self.get_lang_code_from_url(
            url, with_full_query=True
        )  # pyright: ignore[reportGeneralTypeIssues]
        url_parts = list(urllib.parse.urlparse(url))

        # update the language query field value with other languages and form URLs
        for language in languages:
            if language != page_lang:
                query.update({"language": language})
                url_parts[4] = urllib.parse.urlencode(query)
                urls.append(urllib.parse.urlunparse(url_parts))
        return urls

    def extract_videos_in_search_results(self, result_json):
        hits = result_json["results"][0]["hits"]
        nb_extracted = 0
        nb_listed = len(hits)
        logger.debug(f"{nb_listed} video(s) found on current page")
        for hit in hits:
            url = urllib.parse.urljoin(self.talks_base_url, hit["slug"])
            json_data = self.extract_info_from_video_page(url)

            if json_data is None:
                continue

            lang_code = json_data["language"]
            player_data = json_data["playerData"]
            # we need to filter videos since this has not been done
            # before for topics with the "new" search page (2023)
            if self.source_languages:
                # If the first video which was fetched is in source_languages
                # save it and increment the counter if it is firts time of saving
                if (
                    lang_code in self.source_languages
                    and self.update_videos_list_from_info(json_data)
                ):
                    nb_extracted += 1

                # Based on the data obtained from the first video, determine
                # the other urls which can be fetched and the ones which can't
                # be fetched
                all_lang_codes = {
                    language["languageCode"] for language in player_data["languages"]
                }
                # Valid language codes whose urls can be generated
                valid_language_codes = {
                    code
                    for code in self.source_languages
                    if code in all_lang_codes and code != lang_code
                }

                # Language codes supplied by user but are not available
                invalid_lang_codes = set(self.source_languages).difference(
                    valid_language_codes
                )
                if lang_code in invalid_lang_codes:
                    invalid_lang_codes.remove(lang_code)

                # If there are any valid language codes which can be fetched, fetch them
                # and save
                if valid_language_codes:
                    other_lang_urls = self.generate_urls_for_other_languages(
                        url, valid_language_codes
                    )
                    for lang_url in other_lang_urls:
                        data = self.extract_info_from_video_page(lang_url)
                        if data is not None and self.update_videos_list_from_info(data):
                            nb_extracted += 1

                # At this point, we can check if subtitles can be generated for the
                # invalid_lang_codes if the subtitles_enough flag was supplied because
                # if a video can be fetched in a language, then there is no need to
                # try and fetch it in a different language with different subtitle.
                if not self.subtitles_enough:
                    logger.debug(f"Ignoring video in non-selected language {lang_code}")
                    continue
                else:
                    matching_languages = [
                        lang
                        for lang in player_data["languages"]
                        if lang["languageCode"] in self.source_languages
                    ]
                    if len(matching_languages) == 0:
                        logger.debug(
                            "Ignoring video without a selected language in "
                            "audio or subtitles"
                        )
                        continue
            else:
                # Since we are searching for all languages, first update the
                # videos list with the data we just scraped.
                if self.update_videos_list_from_info(json_data):
                    nb_extracted += 1

                # We use the the languages returned from the json_data of
                # this video to generate other language urls
                other_languages = []
                for language in json_data["playerData"]["languages"]:
                    #  Do not include the language of the video that was just scraped
                    if language["languageCode"] == lang_code:
                        continue
                    other_languages.append(language["languageCode"])

                if not other_languages:
                    # No need to generate urls for other languages as the list
                    # is empty
                    self.already_visited.add(urllib.parse.urlparse(url).path)
                    continue

                other_lang_urls = self.generate_urls_for_other_languages(
                    url, other_languages
                )
                logger.debug(
                    f"Searching info for the video in other {len(other_lang_urls)} "
                    "language(s)"
                )
                for lang_url in other_lang_urls:
                    data = self.extract_info_from_video_page(lang_url)
                    if data is not None and self.update_videos_list_from_info(data):
                        # Despite that we are making a call to update
                        # the videos list, only the first unique video_id
                        # causes nb_extracted to be incremented. Other
                        # calls simply update the metadata of the
                        # video.
                        nb_extracted += 1

            logger.debug(f"Seen {hit['slug']}")
            self.already_visited.add(urllib.parse.urlparse(url).path)
        return nb_extracted, nb_listed

    def get_lang_code_from_url(self, url, *, with_full_query=False):
        """gets the queried language code from a ted talk url"""

        # sample - https://www.ted.com/talks/alex_rosenthal_the_gauntlet_think_like_a_coder_ep_8?language=ja
        url_parts = list(urllib.parse.urlparse(url))

        # explode url to extract `language` query field value
        query = dict(urllib.parse.parse_qsl(url_parts[4]))
        current_lang = query.get("language")
        if with_full_query:
            return current_lang, query
        return current_lang

    def extract_download_link(self, talk_data):
        """Returns download link / youtube video ID for a TED video"""
        if (
            isinstance(talk_data.get("resources", {}).get("h264"), list)
            and len(talk_data["resources"]["h264"])
            and talk_data["resources"]["h264"][0].get("file")
        ):
            logger.debug(
                "Using h264 resource link for bitrate="
                f"{talk_data['resources']['h264'][0].get('bitrate')}"
            )
            download_link = talk_data["resources"]["h264"][0]["file"]
        else:
            download_link = None

        if (
            talk_data.get("external", {}).get("service")
            and talk_data["external"]["service"] == "YouTube"
            and talk_data["external"].get("code")
        ):
            logger.debug(f"Found Youtube ID {talk_data['external']['code']}")
            youtube_id = talk_data["external"]["code"]
        else:
            youtube_id = None

        return download_link, youtube_id

    def update_videos_list(
        self,
        video_id,
        lang_code,
        lang_name,
        title,
        description,
        speaker,
        speaker_profession,
        speaker_bio,
        speaker_picture,
        date,
        thumbnail,
        video_link,
        youtube_id,
        length,
        subtitles,
    ):
        # append to self.videos and return if not present
        if not [video for video in self.videos if video.get("id", None) == video_id]:
            self.videos.append(
                {
                    "id": video_id,
                    "languages": [
                        {
                            "languageCode": lang_code,
                            "languageName": self.get_display_name(lang_code, lang_name),
                        }
                    ],
                    "title": [{"lang": lang_code, "text": title}],
                    "description": [{"lang": lang_code, "text": description}],
                    "speaker": speaker,
                    "speaker_profession": speaker_profession,
                    "speaker_bio": speaker_bio,
                    "speaker_picture": speaker_picture,
                    "date": date,
                    "thumbnail": thumbnail,
                    "video_link": video_link,
                    "youtube_id": youtube_id,
                    "length": length,
                    "subtitles": subtitles,
                    "subtitles_set": {
                        subtitle["languageCode"] for subtitle in subtitles
                    },
                }
            )
            logger.debug(f"Successfully inserted video {video_id} into video list")
            return True

        # update localized meta for video if already in self.videos
        # based on --subtitles=matching
        logger.debug(f"Video {video_id} already present in video list")
        for index, video in enumerate(self.videos):
            if video.get("failed", False):
                continue
            if video.get("id", None) == video_id:
                if {"lang": lang_code, "text": title} not in video["title"]:
                    self.videos[index]["title"].append(
                        {"lang": lang_code, "text": title}
                    )
                    self.videos[index]["description"].append(
                        {"lang": lang_code, "text": description}
                    )
                    self.videos[index]["languages"].append(
                        {
                            "languageCode": lang_code,
                            "languageName": self.get_display_name(lang_code, lang_name),
                        }
                    )
                if self.subtitles_setting in (MATCHING, NONE):
                    # Only add subtitles which have not been added to avoid
                    # duplicates
                    new_subtitles = [
                        subtitle
                        for subtitle in subtitles
                        if subtitle["languageCode"]
                        not in self.videos[index]["subtitles_set"]
                    ]
                    self.videos[index]["subtitles"] += new_subtitles
                    for subtitle in new_subtitles:
                        self.videos[index]["subtitles_set"].add(
                            subtitle["languageCode"]
                        )
        return False

    def get_lang_code_and_name(self, json_data):
        player_data = json_data["playerData"]
        lang_code = json_data["language"]
        try:
            lang_name = [
                lang["languageName"]
                for lang in player_data["languages"]
                if lang["languageCode"] == lang_code
            ][-1]
        except Exception as exc:
            logger.warning(f"player data has no entry for {lang_code}: {exc}")
            lang_name = lang_code

        return lang_code, lang_name

    def update_videos_list_from_info(self, json_data):
        player_data = json_data["playerData"]
        lang_code, lang_name = self.get_lang_code_and_name(json_data)

        native_talk_language = player_data["nativeLanguage"]
        # Extract the speaker of the TED talk
        if len(json_data["speakers"]):
            if isinstance(json_data["speakers"], dict):
                speaker_info = (
                    json_data["speakers"]["nodes"][0]
                    if json_data["speakers"].get("nodes", [])
                    else {}
                )
            elif isinstance(json_data["speakers"], list):
                speaker_info = json_data["speakers"][0]
            else:
                raise OSError(f"Unexpected speaker JSON format: {json_data}")
            speaker = " ".join(
                [
                    speaker_info.get("firstame", ""),
                    speaker_info.get("middlename", ""),
                    speaker_info.get("lastname", ""),
                ]
            )
        else:
            speaker_info = {
                "description": "None",
                "whotheyare": "None",
                "photo_url": "",
            }
            if "presenterDisplayName" in json_data:
                speaker = json_data["presenterDisplayName"]
            else:
                speaker = "None"

        # Extract the ted talk details from json
        video_id = json_data["id"]
        speaker_profession = speaker_info.get("description")
        speaker_bio = speaker_info.get("whoTheyAre", "-")
        speaker_picture = speaker_info.get("photoUrl", "-")
        title = json_data.get("title", "n/a")
        description = json_data.get("description", "n/a")
        date = (
            dateutil.parser.parse(json_data["recordedOn"]).strftime("%d %B %Y")
            if json_data.get("recordedOn")
            else "Unknown"
        )
        length = int(json_data["duration"]) // 60
        thumbnail = player_data["thumb"]
        video_link, youtube_id = self.extract_download_link(player_data)
        if not video_link and not youtube_id:
            logger.error(
                "No suitable download link or Youtube ID found. Skipping video"
            )
            return False

        langs = player_data["languages"]
        subtitles = self.generate_subtitle_list(
            video_id, langs, lang_code, native_talk_language
        )
        return self.update_videos_list(
            video_id=video_id,
            lang_code=lang_code,
            lang_name=lang_name,
            title=title,
            description=description,
            speaker=speaker,
            speaker_profession=speaker_profession,
            speaker_bio=speaker_bio,
            speaker_picture=speaker_picture,
            date=date,
            thumbnail=thumbnail,
            video_link=video_link,
            youtube_id=youtube_id,
            length=length,
            subtitles=subtitles,
        )

    def extract_info_from_video_page(
        self, url: str, retry_count: int = 0
    ) -> dict | None:
        """extract all info from a TED video page url.
        Returns a dict containign the video information if search was
        successful, else None.
        """

        # Every TED video page has a <script>-tag with a Javascript
        # object with JSON in it. We will just stip away the object
        # signature and load the json to extract meta-data out of it.
        # returns True if successfully scraped new video

        # don't scrape if URL already visited
        if urllib.parse.urlparse(url).path in self.already_visited:
            return None

        # don't scrape if maximum retry count is reached
        if retry_count > 5:  # noqa: PLR2004
            logger.error("Max retries exceeded. Skipping video")
            return None

        logger.debug(f"extract_info_from_video_page: {url}")
        html_content = request_url(url).text
        try:
            soup = BeautifulSoup(html_content, features="html.parser")

            json_data = json.loads(
                soup.find(
                    "script", attrs={"id": "__NEXT_DATA__"}
                ).string  # pyright: ignore
            )["props"]["pageProps"]["videoData"]

            requested_lang_code = self.get_lang_code_from_url(url)
            if requested_lang_code and json_data["language"] != requested_lang_code:
                logger.error(
                    f"Video has not yet been translated into {requested_lang_code}"
                )
                return None
            # Desrialize the data at json_data["playerData"] into a dict
            # and overwrite it accordingly
            json_data["playerData"] = json.loads(json_data["playerData"])
            return json_data
        except Exception:
            logger.error(
                f"Problem occured while parsing {url}. HTML content was:\n"
                f"{html_content}"
            )
            raise

    def add_default_language(self):
        """add metatada in default language (english or first avail) on all videos"""

        for video in self.videos:
            if video.get("failed", False):
                continue
            en_found = False
            for index, lang in enumerate(video["languages"]):
                if lang["languageCode"] == "en":
                    en_found = True
                    video["title"] = [
                        {"lang": "default", "text": video["title"][index]["text"]}
                    ] + video["title"]
                    video["description"] = [
                        {"lang": "default", "text": video["description"][index]["text"]}
                    ] + video["description"]

            if not en_found:
                video["title"] = [
                    {"lang": "default", "text": video["title"][0]["text"]}
                ] + video["title"]
                video["description"] = [
                    {"lang": "default", "text": video["description"][0]["text"]}
                ] + video["description"]

            # update video slug
            video["slug"] = slugify(video["title"][0]["text"], separator="-")

    def render_video_pages(self):
        # Render static html pages from the scraped video data and
        # save the pages in build_dir/<video-id>/index.html
        env = jinja2.Environment(
            loader=jinja2.FileSystemLoader(str(self.templates_dir)), autoescape=True
        )
        for video in self.videos:
            if video.get("failed", False):
                continue
            titles = video["title"]
            html = env.get_template("article.html").render(
                speaker=video["speaker"],
                languages=video["subtitles"],
                speaker_bio=video["speaker_bio"].replace("Full bio", ""),
                speaker_img=video["speaker_picture"],
                date=video["date"],
                profession=video["speaker_profession"],
                video_format=self.video_format,
                autoplay=self.autoplay,
                video_id=str(video["id"]),
                title=get_main_title(titles, self.locale_name),
                titles=titles,
                descriptions=video["description"],
                back_to_list=_("Back to the list"),
            )
            html_path = self.build_dir.joinpath(video["slug"])
            with open(html_path, "w", encoding="utf-8") as html_page:
                html_page.write(html)  # pyright: ignore[reportGeneralTypeIssues]

    def render_home_page(self):
        # Render the homepage
        env = jinja2.Environment(
            loader=jinja2.FileSystemLoader(str(self.templates_dir)), autoescape=True
        )
        all_langs = {
            language["languageCode"]: language["languageName"]
            for video in self.videos
            if not video.get("failed", False)
            for language in video["subtitles"] + video["languages"]
        }
        languages = [
            {"languageName": value, "languageCode": key}
            for key, value in all_langs.items()
        ]
        languages = sorted(languages, key=lambda x: x["languageName"])
        html = env.get_template("home.html").render(
            languages=languages,
            page_title=_("TED Talks"),
            language_filter_text=_("Filter by language"),
            back_to_top=_("Back to the top"),
            pagination_text=_("Page"),
        )
        home_page_path = self.build_dir.joinpath("index")
        with open(home_page_path, "w", encoding="utf-8") as html_page:
            html_page.write(html)  # pyright: ignore[reportGeneralTypeIssues]

    def copy_files_to_build_directory(self):
        # Copy files from template_dir to build_dir
        assets_dir = self.templates_dir.joinpath("assets")
        if assets_dir.exists():
            shutil.copytree(
                assets_dir, self.build_dir.joinpath("assets"), dirs_exist_ok=True
            )
        shutil.copy(
            self.templates_dir.joinpath("favicon.png"),
            self.build_dir.joinpath("favicon.png"),
        )

    def generate_datafile(self):
        """Generate data.js inside assets folder"""

        video_list = []
        for video in self.videos:
            if video.get("failed", False):
                continue
            lang_codes = [lang["languageCode"] for lang in video["subtitles"]] + [
                lang["languageCode"] for lang in video["languages"]
            ]
            json_data = {
                "languages": list(set(lang_codes)),
                "id": video["id"],
                "description": video["description"],
                "title": video["title"],
                "speaker": video["speaker"],
                "slug": video["slug"],
            }
            video_list.append(json_data)
        assets_path = self.build_dir.joinpath("assets")
        if not assets_path.exists():
            assets_path.mkdir(parents=True)

        with open(assets_path.joinpath("data.js"), "w") as data_file:
            data_file.write("json_data = " + json.dumps(video_list, indent=4))

    def download_jpeg_image_and_convert(self, url, fpath, preset_options, resize=None):
        """downloads a JPEG image and convert to proper format

        Image is automatically converted and optimized into desired format detected from
        fpath
        """

        org_jpeg_path = pathlib.Path(
            tempfile.NamedTemporaryFile(delete=False, suffix=".jpg").name
        )
        save_large_file(url, org_jpeg_path)
        if resize is not None:
            resize_image(
                org_jpeg_path,
                width=resize[0],
                height=resize[1],
                method="cover",
            )
        optimize_image(
            org_jpeg_path, fpath, convert=True, delete_src=True, **preset_options
        )
        logger.debug(f"Converted {org_jpeg_path} to {fpath} and optimized ")

    def download_speaker_image(
        self, video_id, video_title, video_speaker, speaker_path
    ):
        """downloads the speaker image"""

        downloaded_from_cache = False
        preset = WebpMedium()
        s3_key = f"speaker_image/{video_id}" if self.s3_storage else None
        if self.s3_storage:
            downloaded_from_cache = self.download_from_cache(
                s3_key, speaker_path, preset.VERSION
            )
        if not downloaded_from_cache:
            try:
                # download an image of the speaker
                if not video_speaker:
                    logger.debug("Speaker doesn't have an image")
                else:
                    logger.debug(f"Downloading Speaker image for {video_title}")
                    self.download_jpeg_image_and_convert(
                        video_speaker, speaker_path, preset_options=preset.options
                    )
            except Exception:
                logger.error(f"Could not download speaker image for {video_title}")
            else:
                if s3_key and video_speaker:
                    self.upload_to_cache(s3_key, speaker_path, preset.VERSION)

    def download_thumbnail(
        self, video_id, video_title, video_thumbnail, thumbnail_path
    ):
        """download the thumbnail"""

        downloaded_from_cache = False
        preset = WebpMedium()
        s3_key = f"thumbnail/{video_id}" if self.s3_storage else None
        if self.s3_storage:
            downloaded_from_cache = self.download_from_cache(
                s3_key, thumbnail_path, preset.VERSION
            )
        if not downloaded_from_cache:
            try:
                # download the thumbnail of the video
                logger.debug(f"Downloading thumbnail for {video_title}")
                self.download_jpeg_image_and_convert(
                    video_thumbnail,
                    thumbnail_path,
                    preset_options=preset.options,
                    resize=(248, 187),
                )
            except Exception:
                logger.error(f"Could not download thumbnail for {video_title}")
            else:
                if self.s3_storage:
                    self.upload_to_cache(s3_key, thumbnail_path, preset.VERSION)

    def download_video_files(self, video):
        """download all video files (video, thumbnail, speaker)"""

        # Download all the TED talk videos and the meta-data for it.
        # Save the videos in build_dir/{video id}/video.mp4.
        # Save the thumbnail for the video in build_dir/{video id}/thumbnail.jpg.
        # Save the image of the speaker in build_dir/{video id}/speaker.jpg.

        if not self.yt_downloader:
            raise Exception("yt_downloader is not setup")

        # set up variables
        video_id = str(video["id"])
        # Take the english version of title or else whatever language it's available in
        video_title = video["title"][0]["text"]
        video_link = video["video_link"]
        youtube_id = video["youtube_id"]
        video_speaker = video["speaker_picture"]
        video_thumbnail = video["thumbnail"]
        video_dir = self.videos_dir.joinpath(video_id)
        org_video_file_path = video_dir.joinpath("video.mp4")
        req_video_file_path = video_dir.joinpath(f"video.{self.video_format}")
        speaker_path = video_dir.joinpath("speaker.webp")
        thumbnail_path = video_dir.joinpath("thumbnail.webp")

        # ensure that video directory exists
        if not video_dir.exists():
            video_dir.mkdir(parents=True)

        # set preset
        preset = {"mp4": VideoMp4Low}.get(self.video_format, VideoWebmLow)()

        # download video
        downloaded_from_cache = False
        logger.debug(f"Downloading {video_title}")
        s3_key = (
            f"{self.video_format}/{self.video_quality}/{video_id}"
            if self.s3_storage
            else None
        )
        if self.s3_storage:
            downloaded_from_cache = self.download_from_cache(
                s3_key, req_video_file_path, preset.VERSION
            )
        if not downloaded_from_cache:
            downloaded = False
            # First try to download from video link
            if video_link:
                try:
                    save_large_file(video_link, org_video_file_path)
                    downloaded = True
                except Exception as exc:
                    logger.error(
                        f"Could not download from {video_link} for "
                        f"{org_video_file_path}",
                    )
                    logger.debug("", exc_info=exc)
                    org_video_file_path.unlink(missing_ok=True)
            # Second try to download from youtube ID (used both when no video link AND
            # when video link download failed - we experience sometimes 403 errors on
            # video link, see #167)
            if youtube_id:
                try:
                    options = (
                        BestWebm if self.video_format == "webm" else BestMp4
                    ).get_options(
                        target_dir=video_dir, filepath=pathlib.Path("video.%(ext)s")
                    )
                    with yt_dlp.YoutubeDL(options) as ydl:
                        ydl.download([youtube_id])
                    downloaded = True
                except Exception as exc:
                    logger.error(
                        f"Could not download from {youtube_id} for "
                        f"{org_video_file_path}",
                    )
                    logger.debug("", exc_info=exc)
            if not downloaded:
                video["failed"] = True
                return

        # download speaker and thumbnail images
        self.download_speaker_image(video_id, video_title, video_speaker, speaker_path)
        self.download_thumbnail(video_id, video_title, video_thumbnail, thumbnail_path)

        # recompress if necessary
        try:
            if not downloaded_from_cache:
                post_process_video(
                    video_dir,
                    video_id,
                    preset,
                    self.video_format,
                    self.low_quality,
                )
        except Exception as e:
            logger.error(f"Failed to post process video {video_id}")
            logger.debug("", exc_info=e)
            video["failed"] = True
            return
        else:
            # upload to cache only if recompress was successful
            if self.s3_storage and not downloaded_from_cache:
                self.upload_to_cache(s3_key, req_video_file_path, preset.VERSION)

    def download_video_files_parallel(self):
        """download videos and images parallely"""

        self.yt_downloader = YoutubeDownloader(threads=1)
        with concurrent.futures.ThreadPoolExecutor(
            max_workers=self.threads
        ) as executor:
            fs = [
                executor.submit(self.download_video_files, video)
                for video in self.videos
                if not video.get("failed", False)
            ]
            concurrent.futures.wait(fs, return_when=concurrent.futures.ALL_COMPLETED)
        self.yt_downloader.shutdown()

    def download_subtitles(self, index, video):
        """download, converts and writes VTT subtitles

        Subtitles a written for a given video at a specific index in self.videos
        """

        # Download the subtitle files, generate a WebVTT file
        # and save the subtitles in
        # build_dir/{video id}/subs/subs_{language code}.vtt
        if not video["subtitles"]:
            return
        video_dir = self.videos_dir.joinpath(video["id"])
        subs_dir = video_dir.joinpath("subs")
        if not subs_dir.exists():
            subs_dir.mkdir(parents=True)
        else:
            logger.debug("Subs dir exists already")

        # download subtitles
        logger.debug(f"Downloading subtitles for {video['title'][0]['text']}")
        valid_subs = []
        for subtitle in video["subtitles"]:
            time.sleep(0.5)  # throttling
            vtt_subtitle = WebVTT(subtitle["link"]).convert()
            if not vtt_subtitle:
                logger.error(
                    f"Subtitle file for {subtitle['languageCode']} could not be created"
                )
                continue
            valid_subs.append(subtitle)
            vtt_path = subs_dir.joinpath(f"subs_{subtitle['languageCode']}.vtt")
            with open(vtt_path, "w", encoding="utf-8") as sub_file:
                sub_file.write(vtt_subtitle)
        self.videos[index]["subtitles"] = valid_subs

    def download_subtitles_parallel(self):
        """download subtitles for all videos parallely"""

        with concurrent.futures.ThreadPoolExecutor(
            max_workers=self.threads
        ) as executor:
            fs = [
                executor.submit(self.download_subtitles, index, video)
                for index, video in enumerate(self.videos)
                if not video.get("failed", False)
            ]
            concurrent.futures.wait(fs, return_when=concurrent.futures.ALL_COMPLETED)

    def s3_credentials_ok(self):
        logger.info("Testing S3 Optimization Cache credentials")
        self.s3_storage = KiwixStorage(self.s3_url_with_credentials)
        if not self.s3_storage.check_credentials(
            list_buckets=True, bucket=True, write=True, read=True, failsafe=True
        ):
            logger.error("S3 cache connection error testing permissions.")
            logger.error(f"  Server: {self.s3_storage.url.netloc}")
            logger.error(f"  Bucket: {self.s3_storage.bucket_name}")
            logger.error(f"  Key ID: {self.s3_storage.params.get('keyid')}")
            logger.error(f"  Public IP: {get_public_ip()}")
            return False
        return True

    def download_from_cache(self, key, object_path, encoder_version):
        """whether it downloaded from S3 cache"""

        if not self.s3_storage:
            raise Exception("s3_storage is not set")

        if self.use_any_optimized_version:
            if not self.s3_storage.has_object(key, self.s3_storage.bucket_name):
                return False
        elif not self.s3_storage.has_object_matching_meta(
            key, tag="encoder_version", value=f"v{encoder_version}"
        ):
            return False
        object_path.parent.mkdir(parents=True, exist_ok=True)
        try:
            self.s3_storage.download_file(key, object_path)
        except Exception as exc:
            logger.error(f"{key} failed to download from cache: {exc}")
            return False
        logger.info(f"downloaded {object_path} from cache at {key}")
        return True

    def upload_to_cache(self, key, object_path, encoder_version):
        """whether it uploaded from S3 cache"""

        try:
            self.s3_storage.upload_file(  # pyright: ignore[reportOptionalMemberAccess]
                object_path, key, meta={"encoder_version": f"v{encoder_version}"}
            )
        except Exception as exc:
            logger.error(f"{key} failed to upload to cache: {exc}")
            return False
        logger.info(f"uploaded {object_path} to cache at {key}")
        return True

    def remove_failed_topics_and_check_extraction(self, failed_topics):
        """removes failed topics from topics list and check scraper can continue"""

        for topic in failed_topics:
            self.topics.remove(topic)
        if not self.topics:
            if self.source_languages:
                raise ValueError(
                    "No videos found for any topic in the language(s) requested. Check "
                    "topic(s) and/or language code supplied to --languages"
                )
            raise ValueError("Wrong topic(s) were supplied. No videos found")

    def run(self):
        logger.info(
            f"Starting scraper with:\n"
            f"  langs: {', '.join(self.source_languages)}\n"
            f"  subtitles : {', '.join(self.subtitles_setting) if isinstance(self.subtitles_setting, list) else self.subtitles_setting}\n"  # noqa: E501
            f"  video format : {self.video_format}"
        )

        if self.s3_url_with_credentials and not self.s3_credentials_ok():
            raise ValueError("Unable to connect to Optimization Cache. Check its URL.")
        if self.s3_storage:
            logger.info(
                f"Using cache: {self.s3_storage.url.netloc} with bucket: "
                f"{self.s3_storage.bucket_name}"
            )

        # playlist mode requested
        if self.playlist:
            self.extract_videos_from_playlist(self.playlist)
        # topic(s) mode requested
        else:
            failed = []
            for topic in self.topics:
                if not self.extract_videos_from_topics(topic):
                    failed.append(topic)
                else:
                    logger.debug(f"Successfully scraped {topic}")
            self.remove_failed_topics_and_check_extraction(failed)

        self.add_default_language()
        self.update_zim_metadata()
        self.download_video_files_parallel()
        self.download_subtitles_parallel()
        self.render_home_page()
        self.render_video_pages()
        self.copy_files_to_build_directory()
        self.generate_datafile()

        # display final stats and abort processing if no videos are left
        nb_success = sum(
            0 if video.get("failed", False) else 1 for video in self.videos
        )
        nb_failed = sum(1 if video.get("failed", False) else 0 for video in self.videos)
        logger.debug(f"Stats: {nb_success} videos ok, {nb_failed} videos failed")
        if nb_success == 0:
            raise Exception("No successfull video, aborting ZIM creation")

        # zim creation and cleanup
        if not self.no_zim:
            self.fname = (
                self.fname or f"{self.name.replace(' ', '-')}_{{period}}.zim"
            ).format(
                period=datetime.datetime.now().strftime("%Y-%m")  # noqa: DTZ005
            )
            logger.info("building ZIM file")
            if not self.output_dir.exists():
                self.output_dir.mkdir(parents=True)
            make_zim_file(
                build_dir=self.build_dir,
                fpath=self.output_dir.joinpath(self.fname),
                name=self.name,
                main_page="index",
                illustration="favicon.png",
                title=self.title,
                description=self.description,
                language=self.zim_languages,  # pyright: ignore[reportArgumentType]
                long_description=self.long_description,  # pyright: ignore[reportArgumentType]
                creator=self.creator,
                publisher=self.publisher,
                tags=self.tags,
                scraper=SCRAPER,
                disable_metadata_checks=self.disable_metadata_checks,
            )
            if not self.keep_build_dir:
                logger.info("removing temp folder")
                shutil.rmtree(self.build_dir, ignore_errors=True)

        logger.info("Done Everything")<|MERGE_RESOLUTION|>--- conflicted
+++ resolved
@@ -108,20 +108,6 @@
             """
             return sorted(languages, key=lambda x: -1 if x == "eng" else 0)
 
-<<<<<<< HEAD
-        if not self.languages:
-            self.zim_languages = "eng"
-        else:
-            languages_set = {
-                lang
-                for lang in [get_iso_639_3_language(lang) for lang in self.languages]
-                if lang
-            }
-            if not languages_set:
-                self.zim_languages = "eng"
-            else:
-                self.zim_languages = ",".join(sort_languages_hack(languages_set))
-=======
         self.zim_languages = ",".join(
             sort_languages_hack(
                 {
@@ -137,7 +123,6 @@
         if not self.zim_languages:
             self.zim_languages = "eng"
 
->>>>>>> de6ad9ee
         self.tags = [] if tags is None else [tag.strip() for tag in tags.split(",")]
         self.tags = [*self.tags, "_category:ted", "ted", "_videos:yes"]
         self.title = title
