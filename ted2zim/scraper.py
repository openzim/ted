#!/usr/bin/env python3
# -*- coding: utf-8 -*-
# vim: ai ts=4 sts=4 et sw=4 nu

import dateutil.parser
import json
import pathlib
import jinja2
import shutil
import datetime

from bs4 import BeautifulSoup
from urllib.parse import urljoin
from time import sleep
from zimscraperlib.zim import ZimInfo, make_zim_file
from zimscraperlib.download import save_large_file
from kiwixstorage import KiwixStorage
from pif import get_public_ip

from .utils import download_from_site, build_subtitle_pages
from .constants import ROOT_DIR, SCRAPER, ENCODER_VERSION, logger
from .converter import post_process_video
from .WebVTTcreator import WebVTTcreator


class Ted2Zim:

    # The base URL for TED
    BASE_URL = "https://ted.com/"
    # List of links to all TED talks
    videos = []

    def __init__(
        self,
        max_videos_per_topic,
        topics,
        debug,
        name,
        video_format,
        low_quality,
        output_dir,
        no_zim,
        fname,
        language,
        title,
        description,
        creator,
        publisher,
        tags,
        keep_build_dir,
        autoplay,
        use_any_optimized_version,
        s3_url_with_credentials,
<<<<<<< HEAD
        playlist,
=======
        source_language,
>>>>>>> 3a454eeb
    ):

        # video-encoding info
        self.video_format = video_format
        self.low_quality = low_quality

        # zim params
        self.fname = fname
        self.language = language
        self.tags = [] if tags is None else [t.strip() for t in tags.split(",")]
        self.title = title
        self.description = description
        self.creator = creator
        self.publisher = publisher
        self.name = name

        # output directory
        self.output_dir = pathlib.Path(output_dir).expanduser().resolve()

        # scraper options
        self.topics = (
            []
            if not topics
            else [c.strip().replace(" ", "+") for c in topics.split(",")]
        )
        self.max_videos_per_topic = max_videos_per_topic
        self.autoplay = autoplay
<<<<<<< HEAD
        self.playlist = playlist
=======
        self.source_language = source_language
>>>>>>> 3a454eeb

        # zim info
        self.zim_info = ZimInfo(
            homepage="index.html",
            language=self.language,
            tags=self.tags + ["_category:ted", "ted", "_videos:yes"],
            creator=self.creator,
            publisher=self.publisher,
            name=self.name,
            scraper=SCRAPER,
            favicon="favicon.png",
        )

        # optimization cache
        self.s3_url_with_credentials = s3_url_with_credentials
        self.use_any_optimized_version = use_any_optimized_version
        self.s3_storage = None
        self.video_quality = "low" if self.low_quality else "high"

        # debug/developer options
        self.no_zim = no_zim
        self.keep_build_dir = keep_build_dir
        self.debug = debug

    @property
    def root_dir(self):
        return ROOT_DIR

    @property
    def templates_dir(self):
        return self.root_dir.joinpath("templates")

    @property
    def build_dir(self):
        return self.output_dir.joinpath("build")

    @property
    def videos_dir(self):
        return self.build_dir.joinpath("videos")

    @property
    def ted_videos_json(self):
        return self.output_dir.joinpath("ted_videos.json")

    @property
    def ted_topics_json(self):
        return self.output_dir.joinpath("ted_topics.json")

    @property
    def talks_base_url(self):
        return self.BASE_URL + "talks"

    @property
    def playlists_base_url(self):
        return self.BASE_URL + "playlists"

    def extract_videos_from_playlist(self):

        # extracts metadata for all videos in the given playlist
        # it calls extract_video_info on all links to get this data
        playlist_url = f"{self.playlists_base_url}/{self.playlist}"
        soup = BeautifulSoup(
            download_from_site(playlist_url).text, features="html.parser"
        )
        video_elements = soup.find_all("a", attrs={"class": "hover/appear"})
        for element in video_elements:
            relative_path = element.get("href")
            url = urljoin(self.talks_base_url, relative_path)
            self.extract_video_info(url)
            logger.debug(f"Done {relative_path}")
        logger.debug(f"Total videos found on playlist: {len(video_elements)}")
        if not video_elements:
            raise ValueError("Wrong playlist ID supplied. No videos found")
        self.update_title_and_description()

    def extract_videos_from_topics(self):

        # extracts metadata for required number of videos on different topics
        # it iterates over the topics and then over pages to get required number of videos
        for topic in self.topics:
            logger.debug(f"Fetching video links for topic: {topic}")
<<<<<<< HEAD
            topic_url = f"{self.talks_base_url}?topics%5B%5D={topic}"
            soup = BeautifulSoup(
=======
            topic_url = f"{self.BASE_URL}?topics%5B%5D={topic}"
            if self.source_language:
                topic_url = topic_url + f"&language={self.source_language}"
            self.soup = BeautifulSoup(
>>>>>>> 3a454eeb
                download_from_site(topic_url).text, features="html.parser"
            )
            page = 1
            tot_videos_scraped = 0
            video_allowance = self.max_videos_per_topic
            while video_allowance:
                url = f"{topic_url}&page={page}"
                html = download_from_site(url).text
                num_videos_extracted = self.extract_videos_on_current_page(
                    html, video_allowance,
                )
                if num_videos_extracted == 0:
                    break
                video_allowance -= num_videos_extracted
                tot_videos_scraped += num_videos_extracted
                page += 1
            logger.info(f"Total video links found in {topic}: {tot_videos_scraped}")
            if tot_videos_scraped == 0:
                self.topics.remove(topic)
                logger.debug(
                    f"Removed topic {topic} from topic list as it had no videos"
                )
        if not self.topics:
            if self.source_language:
                raise ValueError(
                    "No videos found for any topic in the language requested. Check topic(s) and/or language code supplied to --only-videos-in"
                )
            raise ValueError("Wrong topic(s) were supplied. No videos found")
        self.update_title_and_description()

    def update_title_and_description(self):
        if self.playlist:
            if not self.title:
                self.title = "TED Playlist"
            if not self.description:
                self.description = "A curated list of related TED videos"
        else:
            if len(self.topics) > 1:
                if not self.title:
                    self.title = "TED Collection"
                if not self.description:
                    self.description = "A selection of TED videos from several topics"
            else:
                if not self.title:
                    topic_str = self.topics[0].replace("+", " ")
                    self.title = f"{topic_str.capitalize()} from TED"
                if not self.description:
                    self.description = f"A selection of {topic_str} videos from TED"

    def extract_videos_on_current_page(self, page_html, video_allowance):

        # all videos are embedded in a <div> with the class name 'row'.
        # we are searching for the div inside this div, that has an <a>-tag
        # with the class name 'media__image', because this is the relative
        # link to the representative TED talk. It turns this relative link to
        # an absolute link and calls extract_video_info for them
        soup = BeautifulSoup(page_html, features="html.parser")
        videos = soup.select("div.row div.media__image a")
        if len(videos) > video_allowance:
            videos = videos[0:video_allowance]
        logger.debug(f"{str(len(videos))} video(s) found on current page")
        for video in videos:
            url = urljoin(self.talks_base_url, video["href"])
            self.extract_video_info(url)
            logger.debug(f"Done {video['href']}")
        return len(videos)

    def extract_video_info(self, url):

        # Extract the meta-data of the video:
        # Speaker, the profession of the speaker, a short biography of
        # the speaker, the link to a picture of the speaker, title,
        # publishing date, view count, description of the TED talk,
        # direct download link to the video, download link to the subtitle
        # files and a link to a thumbnail of the video.
        # Every TED video page has a <script>-tag with a Javascript
        # object with JSON in it. We will just stip away the object
        # signature and load the json to extract meta-data out of it.
        soup = BeautifulSoup(download_from_site(url).text, features="html.parser")
        div = soup.find("div", attrs={"class": "talks-main"})
        script_tags_within_div = div.find_all("script")
        if len(script_tags_within_div) == 0:
            logger.error("The required script tag containing video meta is not present")
            return
        json_data_tag = script_tags_within_div[-1]
        json_data = json_data_tag.string
        json_data = " ".join(json_data.split(",", 1)[1].split(")")[:-1])
        json_data = json.loads(json_data)["__INITIAL_DATA__"]

        # Extract the speaker of the TED talk
        talk_info = json_data["talks"][0]
        if len(talk_info["speakers"]) != 0:
            speaker_info = talk_info["speakers"][0]
            speaker = " ".join(
                [
                    speaker_info.get("firstname"),
                    speaker_info.get("middleinitial"),
                    speaker_info.get("lastname"),
                ]
            )
        else:
            speaker_info = {
                "description": "None",
                "whotheyare": "None",
                "photo_url": "None",
            }
            if talk_info.has_key("speaker_name"):
                speaker = talk_info["speaker_name"]
            else:
                speaker = "None"

        # Extract the profession of the speaker of the TED talk
        speaker_profession = speaker_info["description"]

        # Extract the short biography of the speaker of the TED talk
        speaker_bio = speaker_info["whotheyare"]

        # Extract the Url to the picture of the speaker of the TED talk
        speaker_picture = speaker_info["photo_url"]

        # Extract the title of the TED talk
        title = talk_info["title"]

        # Extract the description of the TED talk
        description = talk_info["description"]

        # Extract the upload date of the TED talk
        date = dateutil.parser.parse(talk_info["recorded_at"]).strftime("%d.%B %Y")

        # Extract the length of the TED talk in minutes
        length = int(talk_info["duration"])
        length = divmod(length, 60)[0]

        # Extract the thumbnail of the of the TED talk video
        thumbnail = talk_info["player_talks"][0]["thumb"]

        # Extract the download link of the TED talk video
        downloads = talk_info["downloads"]["nativeDownloads"]
        if not downloads:
            logger.error("No direct download links found for the video")
            return
        video_link = downloads["medium"]
        if not video_link:
            logger.error("No link to download video in medium quality")
            return

        # Extract the video Id of the TED talk video.
        # We need this to generate the subtitle page.
        video_id = talk_info["id"]

        # Generate a list of all subtitle languages with the link to
        # its subtitles page. It will be in this format:
        # [
        #     {
        #         'languageCode': u'en',
        #         'link': 'https://www.ted.com/talks/subtitles/id/1907/lang/en',
        #         'languageName': u'English'
        #     }
        # ]
        subtitles = [
            {"languageName": lang["languageName"], "languageCode": lang["languageCode"]}
            for lang in talk_info["player_talks"][0]["languages"]
        ]
        subtitles = build_subtitle_pages(video_id, subtitles)

        # Extract the keywords for the TED talk
        keywords = soup.find("meta", attrs={"name": "keywords"})["content"]
        keywords = [key.strip() for key in keywords.split(",")]

        # Check if video ID already exists. If not, append data to self.videos
        if not any(video.get("id", None) == video_id for video in self.videos):
            self.videos.append(
                {
                    "id": video_id,
                    "title": title,
                    "description": description,
                    "speaker": speaker,
                    "speaker_profession": speaker_profession,
                    "speaker_bio": speaker_bio,
                    "speaker_picture": speaker_picture,
                    "date": date,
                    "thumbnail": thumbnail,
                    "video_link": video_link,
                    "length": length,
                    "subtitles": subtitles,
                    "keywords": keywords,
                }
            )
            logger.debug(f"Successfully inserted video {video_id} into video list")
        else:
            logger.debug(f"Video {video_id} already present in video list")

    def render_video_pages(self):

        # Render static html pages from the scraped video data and
        # save the pages in build_dir/<video-id>/index.html
        env = jinja2.Environment(
            loader=jinja2.FileSystemLoader(str(self.templates_dir)), autoescape=True
        )
        for video in self.videos:
            video_id = str(video["id"])

            html = env.get_template("article.html").render(
                title=video["title"],
                speaker=video["speaker"],
                description=video["description"],
                languages=video["subtitles"],
                speaker_bio=video["speaker_bio"].replace("Full bio", ""),
                speaker_img=video["speaker_picture"],
                date=video["date"],
                profession=video["speaker_profession"],
                video_format=self.video_format,
                autoplay=self.autoplay,
                video_id=video_id,
            )
            html_path = self.build_dir.joinpath(f"{video_id}.html")
            with open(html_path, "w", encoding="utf-8") as html_page:
                html_page.write(html)

    def render_home_page(self):

        # Render the homepage
        env = jinja2.Environment(
            loader=jinja2.FileSystemLoader(str(self.templates_dir)), autoescape=True
        )
        languages = []
        for video in self.videos:
            for language in video["subtitles"]:
                languages.append(
                    {
                        "languageCode": language["languageCode"],
                        "languageName": language["languageName"],
                    }
                )
        languages = [
            dict(tpl) for tpl in set(tuple(item.items()) for item in languages)
        ]
        languages = sorted(languages, key=lambda x: x["languageName"])
        html = env.get_template("home.html").render(languages=languages)
        home_page_path = self.build_dir.joinpath("index.html")
        with open(home_page_path, "w", encoding="utf-8") as html_page:
            html_page.write(html)

    def copy_files_to_build_directory(self):

        # Copy files from template_dir to build_dir
        assets_dir = self.templates_dir.joinpath("assets")
        copy_assets_dir = self.build_dir.joinpath("assets")
        if assets_dir.exists():
            shutil.copytree(assets_dir, copy_assets_dir, dirs_exist_ok=True)
        favicon_file = self.templates_dir.joinpath("favicon.png")
        copy_favicon_file = self.build_dir.joinpath("favicon.png")
        shutil.copy(favicon_file, copy_favicon_file)

    def generate_datafile(self):

        # Generate data.js inside the assets folder
        video_list = []
        for video in self.videos:
            json_data = {
                "languages": [lang["languageCode"] for lang in video["subtitles"]],
                "id": video["id"],
                "description": video["description"],
                "title": video["title"],
                "speaker": video["speaker"],
            }
            video_list.append(json_data)
        assets_path = self.build_dir.joinpath("assets")
        data_path = assets_path.joinpath("data.js")
        if not assets_path.exists():
            assets_path.mkdir(parents=True)
        with open(data_path, "w") as data_file:
            json_data = json.dumps(video_list, indent=4)
            json_data = "json_data = " + json_data
            data_file.write(json_data)

    def download_video_data(self):

        # Download all the TED talk videos and the meta-data for it.
        # Save the videos in build_dir/{video id}/video.mp4.
        # Save the thumbnail for the video in build_dir/{video id}/thumbnail.jpg.
        # Save the image of the speaker in build_dir/{video id}/speaker.jpg.
        for video in self.videos:
            # set up variables
            video_id = str(video["id"])
            video_title = video["title"]
            video_link = video["video_link"]
            video_speaker = video["speaker_picture"]
            video_thumbnail = video["thumbnail"]
            video_dir = self.videos_dir.joinpath(video_id)
            org_video_file_path = video_dir.joinpath("video.mp4")
            req_video_file_path = video_dir.joinpath(f"video.{self.video_format}")
            speaker_path = video_dir.joinpath("speaker.jpg")
            thumbnail_path = video_dir.joinpath("thumbnail.jpg")

            # ensure that video directory exists
            if not video_dir.exists():
                video_dir.mkdir(parents=True)

            # download video
            downloaded_from_cache = False
            logger.debug(f"Downloading {video_title}")
            if self.s3_storage:
                s3_key = f"{self.video_format}/{self.video_quality}/{video_id}"
                downloaded_from_cache = self.download_from_cache(
                    s3_key, req_video_file_path
                )
            if not downloaded_from_cache:
                try:
                    save_large_file(video_link, org_video_file_path)
                except Exception:
                    logger.error(f"Could not download {org_video_file_path}")

            # download an image of the speaker
            if video_speaker == "None" or video_speaker == "":
                logger.debug("Speaker doesn't have an image")
            else:
                logger.debug(f"Downloading Speaker image for {video_title}")
                save_large_file(video_speaker, speaker_path)

            # download the thumbnail of the video
            logger.debug(f"Downloading thumbnail for {video_title}")
            save_large_file(video_thumbnail, thumbnail_path)

            # recompress if necessary
            try:
                post_process_video(
                    video_dir,
                    video_id,
                    self.video_format,
                    self.low_quality,
                    skip_recompress=downloaded_from_cache,
                )
            except Exception as e:
                logger.error(f"Failed to post process video {video_id}")
                logger.debug(e)
            else:
                # upload to cache only if recompress was successful
                if self.s3_storage and not downloaded_from_cache:
                    self.upload_to_cache(s3_key, req_video_file_path)

    def download_subtitles(self):
        # Download the subtitle files, generate a WebVTT file
        # and save the subtitles in
        # build_dir/{video id}/subs/subs_{language code}.vtt
        # self.load_meta_from_file()
        for i in range(len(self.videos)):
            video_id = str(self.videos[i]["id"])
            video_title = self.videos[i]["title"]
            video_subtitles = self.videos[i]["subtitles"]
            video_dir = self.videos_dir.joinpath(video_id)
            subs_dir = video_dir.joinpath("subs")
            if not subs_dir.exists():
                subs_dir.mkdir(parents=True)
            else:
                logger.debug(f"Subs dir exists already")
                continue

            # download subtitles
            logger.debug(f"Downloading subtitles for {video_title}")
            for subtitle in video_subtitles:
                sleep(0.5)
                subtitle_file = WebVTTcreator(subtitle["link"], 11820).get_content()
                if not subtitle_file:
                    self.videos[i]["subtitles"].remove(subtitle)
                    logger.error(
                        f"Subtitle file for {subtitle['languageCode']} could not be created"
                    )
                    continue
                subtitle_file_name = subs_dir.joinpath(
                    f"subs_{subtitle['languageCode']}.vtt"
                )
                with open(subtitle_file_name, "w", encoding="utf-8") as sub_file:
                    sub_file.write(subtitle_file)

    def s3_credentials_ok(self):
        logger.info("Testing S3 Optimization Cache credentials")
        self.s3_storage = KiwixStorage(self.s3_url_with_credentials)
        if not self.s3_storage.check_credentials(
            list_buckets=True, bucket=True, write=True, read=True, failsafe=True
        ):
            logger.error("S3 cache connection error testing permissions.")
            logger.error(f"  Server: {self.s3_storage.url.netloc}")
            logger.error(f"  Bucket: {self.s3_storage.bucket_name}")
            logger.error(f"  Key ID: {self.s3_storage.params.get('keyid')}")
            logger.error(f"  Public IP: {get_public_ip()}")
            return False
        return True

    def download_from_cache(self, key, video_path):

        # Checks if file is in cache and returns true if
        # successfully downloaded from cache
        if self.use_any_optimized_version:
            if not self.s3_storage.has_object(key, self.s3_storage.bucket_name):
                return False
        else:
            if not self.s3_storage.has_object_matching_meta(
                key, tag="encoder_version", value=ENCODER_VERSION
            ):
                return False
        video_path.parent.mkdir(parents=True, exist_ok=True)
        try:
            self.s3_storage.download_file(key, video_path)
        except Exception as exc:
            logger.error(f"{key} failed to download from cache: {exc}")
            return False
        logger.info(f"downloaded {video_path} from cache at {key}")
        return True

    def upload_to_cache(self, key, video_path):

        # returns true if successfully uploaded to cache
        try:
            self.s3_storage.upload_file(
                video_path, key, meta={"encoder_version": ENCODER_VERSION}
            )
        except Exception as exc:
            logger.error(f"{key} failed to upload to cache: {exc}")
            return False
        logger.info(f"uploaded {video_path} to cache at {key}")
        return True

    def run(self):
        if self.s3_url_with_credentials and not self.s3_credentials_ok():
            raise ValueError("Unable to connect to Optimization Cache. Check its URL.")
        if self.s3_storage:
            logger.info(
                f"Using cache: {self.s3_storage.url.netloc} with bucket: {self.s3_storage.bucket_name}"
            )

        if self.playlist:
            self.extract_videos_from_playlist()
        else:
            self.extract_videos_from_topics()

        # clean the build directory if it already exists
        if self.build_dir.exists():
            shutil.rmtree(self.build_dir)
        self.build_dir.mkdir(parents=True)

        self.download_video_data()
        self.download_subtitles()
        self.render_home_page()
        self.render_video_pages()
        self.copy_files_to_build_directory()
        self.generate_datafile()

        # create ZIM file
        if not self.no_zim:
            period = datetime.datetime.now().strftime("%Y-%m")
            self.fname = pathlib.Path(
                self.fname if self.fname else f"{self.name}_{period}.zim"
            )
            logger.info("building ZIM file")
            self.zim_info.update(title=self.title, description=self.description)
            logger.debug(self.zim_info.to_zimwriterfs_args())
            make_zim_file(self.build_dir, self.output_dir, self.fname, self.zim_info)
            if not self.keep_build_dir:
                logger.info("removing build directory")
                shutil.rmtree(self.build_dir, ignore_errors=True)
        logger.info("Done Everything")<|MERGE_RESOLUTION|>--- conflicted
+++ resolved
@@ -51,11 +51,8 @@
         autoplay,
         use_any_optimized_version,
         s3_url_with_credentials,
-<<<<<<< HEAD
         playlist,
-=======
         source_language,
->>>>>>> 3a454eeb
     ):
 
         # video-encoding info
@@ -83,11 +80,8 @@
         )
         self.max_videos_per_topic = max_videos_per_topic
         self.autoplay = autoplay
-<<<<<<< HEAD
         self.playlist = playlist
-=======
         self.source_language = source_language
->>>>>>> 3a454eeb
 
         # zim info
         self.zim_info = ZimInfo(
@@ -169,15 +163,10 @@
         # it iterates over the topics and then over pages to get required number of videos
         for topic in self.topics:
             logger.debug(f"Fetching video links for topic: {topic}")
-<<<<<<< HEAD
             topic_url = f"{self.talks_base_url}?topics%5B%5D={topic}"
-            soup = BeautifulSoup(
-=======
-            topic_url = f"{self.BASE_URL}?topics%5B%5D={topic}"
             if self.source_language:
                 topic_url = topic_url + f"&language={self.source_language}"
-            self.soup = BeautifulSoup(
->>>>>>> 3a454eeb
+            soup = BeautifulSoup(
                 download_from_site(topic_url).text, features="html.parser"
             )
             page = 1
