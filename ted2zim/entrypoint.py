--- conflicted
+++ resolved
@@ -132,13 +132,13 @@
     )
 
     parser.add_argument(
-<<<<<<< HEAD
         "--playlist", help="A playlist ID from ted.com/playlists to scrape videos from",
-=======
+    )
+
+    parser.add_argument(
         "--only-videos-in",
         help="An ISO-639-1 language code with two letter country code where relevant to get videos in that specific language. Subtitle availablity is considered if audio is not found in that language",
         dest="source_language",
->>>>>>> 3a454eeb
     )
 
     args = parser.parse_args()
@@ -152,7 +152,12 @@
                 parser.error(
                     "Maximum number of videos to scrape per topic must be greater than or equal to 1"
                 )
-        elif not args.topics and not args.playlist:
+        elif args.playlist:
+            if args.source_language:
+                parser.error(
+                    "--only-videos-in is not compatible with playlists. Use this option only in combination with --topics"
+                )
+        else:
             parser.error(
                 "Either of the two arguments --topics and --playlist is required"
             )
